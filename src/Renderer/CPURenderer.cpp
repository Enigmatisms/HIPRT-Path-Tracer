--- conflicted
+++ resolved
@@ -28,23 +28,14 @@
 // the interesting pixel. If that image viewer has its (0, 0) in the top
 // left corner, you'll need to set that DEBUG_FLIP_Y to 0. Set 1 to if
 // you're measuring the coordinates of the pixel with (0, 0) in the bottom left corner
-<<<<<<< HEAD
-#define DEBUG_FLIP_Y 1
-=======
 #define DEBUG_FLIP_Y 0
->>>>>>> 20876bef
 
 // Coordinates of the pixel whose neighborhood needs to rendered (useful for algorithms
 // where pixels are not completely independent from each other such as ReSTIR Spatial Reuse).
 // 
 // The neighborhood around this pixel will be rendered if DEBUG_RENDER_NEIGHBORHOOD is 1.
-<<<<<<< HEAD
-#define DEBUG_PIXEL_X 252
-#define DEBUG_PIXEL_Y 296
-=======
 #define DEBUG_PIXEL_X 749
 #define DEBUG_PIXEL_Y 288
->>>>>>> 20876bef
 
 // Same as DEBUG_FLIP_Y but for the "other debug pixel"
 #define DEBUG_OTHER_FLIP_Y 1
